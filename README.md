--- conflicted
+++ resolved
@@ -6,14 +6,14 @@
 
 ## For LLMs and Beginners
 
-**How to get a specific range of results:**
+**How to get a specific range of results (advanced/structured use only):**
 
 - To get results 1-10: set `offset=0`, `max_results=10`
 - To get results 11-20: set `offset=10`, `max_results=10`
 - To get results 40-43: set `offset=39`, `max_results=4`
 
 **Important:**
-- Do NOT use `page` for pagination. Use `offset` and `max_results`.
+- Do NOT use `page` for pagination in advanced/structured mode. Use `offset` and `max_results`.
 - `offset` is zero-based: `offset=0` means start from the first result.
 - `max_results` is the number of results you want to get (not the last result number).
 
@@ -157,24 +157,11 @@
 Execute meta searches across multiple engines with plain text results.
 
 **Inputs:**
-<<<<<<< HEAD
 - `query` (string, required): Text to search for
 - `page` (number, optional, default 1): Page number (1 = first page)
 - `language` (string, optional, default 'all'): Language code (e.g., 'en', 'all')
 - `time_range` (string, optional, default 'all_time'): 'all_time', 'day', 'week', 'month', or 'year'
 - `safesearch` (number, optional, default 0): 0 = Off (default, most complete results), 1 = Moderate, 2 = Strict
-=======
-- `query` (string): Search terms
-- `page` (number, optional): Page number (default: 1)
-- `language` (string, optional): Language code (e.g., 'en', 'all', default: 'all')
-- `categories` (array, optional): Search categories (default: ['general'])
-  - Available: "general", "news", "science", "files", "images", "videos", "music", "social media", "it"
-- `time_range` (string, optional): Time filter (day/week/month/year)
-- `safesearch` (number, optional): Safe search level (0: None, 1: Moderate, 2: Strict, default: 1)
-- `max_results` (number, optional): Maximum number of results to return (1-100, default: 10)
-- `offset` (number, optional): Number of results to skip for pagination (default: 0)
-- `content_length` (number, optional): Maximum characters per result content (50-1000, default: 200)
->>>>>>> 42794f2b
 
 **Output:** Plain text formatted search results
 
@@ -182,15 +169,11 @@
 Execute meta searches across multiple engines with structured JSON results.
 
 **Inputs:**
-<<<<<<< HEAD
 - `query` (string, required): Text to search for
 - `page` (number, optional, default 1): Page number (1 = first page)
 - `language` (string, optional, default 'all'): Language code (e.g., 'en', 'all')
 - `time_range` (string, optional, default 'all_time'): 'all_time', 'day', 'week', 'month', or 'year'
 - `safesearch` (number, optional, default 0): 0 = Off (default, most complete results), 1 = Moderate, 2 = Strict
-=======
-- Same parameters as `web_search` (including the new `max_results`, `offset`, and `content_length` parameters)
->>>>>>> 42794f2b
 
 **Output:** Structured JSON response with the following format:
 ```json
