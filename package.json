{
  "name": "@jharding_npm/mcp-server-searxng",
<<<<<<< HEAD
  "version": "0.5.0",
=======
  "version": "0.5.1",
>>>>>>> 42794f2b
  "description": "MCP server for SearXNG meta search integration with enhanced error messaging",
  "license": "MIT",
  "author": "Josh Harding",
  "contributors": [
    "Dewei Yen"
  ],
  "homepage": "https://github.com/jhstatewide/mcp-server-searxng#readme",
  "repository": {
    "type": "git",
    "url": "git+https://github.com/jhstatewide/mcp-server-searxng.git"
  },
  "bugs": {
    "url": "https://github.com/jhstatewide/mcp-server-searxng/issues"
  },
  "type": "module",
  "bin": {
    "mcp-server-searxng": "dist/src/index.js"
  },
  "files": [
    "dist"
  ],
  "scripts": {
    "test": "node --experimental-vm-modules node_modules/jest/bin/jest.js",
    "test:watch": "node --experimental-vm-modules node_modules/jest/bin/jest.js --watch",
    "build": "tsc && shx chmod +x dist/src/*.js",
    "prepare": "npm run build",
    "watch": "tsc --watch"
  },
  "dependencies": {
    "@modelcontextprotocol/sdk": "^1.0.1",
    "@types/node-fetch": "^2.6.12",
    "node-fetch": "^2.7.0"
  },
  "devDependencies": {
    "@types/jest": "^29.5.14",
    "@types/node": "^22",
    "jest": "^29.7.0",
    "nock": "^14.0.1",
    "shx": "^0.3.4",
    "ts-jest": "^29.2.5",
    "typescript": "^5.6.2"
  },
  "keywords": [
    "mcp",
    "searxng",
    "search",
    "meta-search",
    "claude",
    "dive",
    "ai"
  ]
}<|MERGE_RESOLUTION|>--- conflicted
+++ resolved
@@ -1,10 +1,6 @@
 {
   "name": "@jharding_npm/mcp-server-searxng",
-<<<<<<< HEAD
-  "version": "0.5.0",
-=======
   "version": "0.5.1",
->>>>>>> 42794f2b
   "description": "MCP server for SearXNG meta search integration with enhanced error messaging",
   "license": "MIT",
   "author": "Josh Harding",
