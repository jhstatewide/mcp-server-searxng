{
  "name": "@jharding_npm/mcp-server-searxng",
<<<<<<< HEAD
  "version": "0.6.10",
=======
  "version": "0.6.4",
>>>>>>> 51b1738d
  "description": "MCP server for SearXNG meta search integration with enhanced error messaging",
  "license": "MIT",
  "author": "Josh Harding",
  "contributors": [
    "Dewei Yen"
  ],
  "homepage": "https://github.com/jhstatewide/mcp-server-searxng#readme",
  "repository": {
    "type": "git",
    "url": "git+https://github.com/jhstatewide/mcp-server-searxng.git"
  },
  "bugs": {
    "url": "https://github.com/jhstatewide/mcp-server-searxng/issues"
  },
  "type": "module",
  "bin": {
    "mcp-server-searxng": "dist/src/index.js"
  },
  "files": [
<<<<<<< HEAD
    "dist",
    "dist/package.json",
    "dist/src/package.json"
=======
    "dist/"
>>>>>>> 51b1738d
  ],
  "scripts": {
    "test": "node --experimental-vm-modules node_modules/jest/bin/jest.js",
    "test:watch": "node --experimental-vm-modules node_modules/jest/bin/jest.js --watch",
    "build": "tsc && shx chmod +x dist/src/*.js",
    "postbuild": "cp package.json dist/package.json && cp package.json dist/src/package.json",
    "prepare": "npm run build",
    "watch": "tsc --watch",
    "postbuild": "cp package.json dist/",
    "prepublishOnly": "npm run build"
  },
  "dependencies": {
    "@modelcontextprotocol/sdk": "^1.0.1",
    "@types/node-fetch": "^2.6.12",
    "node-fetch": "^2.7.0"
  },
  "devDependencies": {
    "@types/jest": "^30.0.0",
    "@types/node": "^22",
    "jest": "^29.7.0",
    "nock": "^14.0.1",
    "shx": "^0.3.4",
    "ts-jest": "^29.4.0",
    "typescript": "^5.6.2"
  },
  "keywords": [
    "mcp",
    "searxng",
    "search",
    "meta-search",
    "claude",
    "dive",
    "ai"
  ]
}<|MERGE_RESOLUTION|>--- conflicted
+++ resolved
@@ -1,10 +1,6 @@
 {
   "name": "@jharding_npm/mcp-server-searxng",
-<<<<<<< HEAD
   "version": "0.6.10",
-=======
-  "version": "0.6.4",
->>>>>>> 51b1738d
   "description": "MCP server for SearXNG meta search integration with enhanced error messaging",
   "license": "MIT",
   "author": "Josh Harding",
@@ -24,13 +20,9 @@
     "mcp-server-searxng": "dist/src/index.js"
   },
   "files": [
-<<<<<<< HEAD
     "dist",
     "dist/package.json",
     "dist/src/package.json"
-=======
-    "dist/"
->>>>>>> 51b1738d
   ],
   "scripts": {
     "test": "node --experimental-vm-modules node_modules/jest/bin/jest.js",
